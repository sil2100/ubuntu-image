<<<<<<< HEAD
ubuntu-image (0.9+16.10ubuntu1) yakkety; urgency=medium
=======
ubuntu-image (0.9+17.04ubuntu1) zesty; urgency=medium
>>>>>>> 3da22a68

  * Fix snap creation.  (LP:1631961)
  * Copy everything under <unpackdir>/image into <rootfs>/system-data
    except boot/.  (LP:1632134)
  * Optional --image-size command line option can be used to force the
<<<<<<< HEAD
    resulting disk image to a larger than calculated size.  (LP:1632085)
  * SRU tracking bug: LP: #1634218
  * Fix MBR partition size rounding error due to internal bug and implicit
    sfdisk(8) behavior.  Give by Steve Langasek.  (LP: #1634557)
=======
    resulting disk image to a larger than calculated size.  (LP: #1632085)
  * Fix MBR partition size rounding error due to internal bug and implicit
    sfdisk(8) behavior.  Give by Steve Langasek.  (LP: #1634557)
  * Added autopkgtests to ensure all official models can be built, and
    their mountable partitions can be mounted.  (LP: #1635337)
  * d/control: gdisk is a run-time dependency; remove the duplicate snapd
    run-time dependency.
>>>>>>> 3da22a68

 -- Barry Warsaw <barry@ubuntu.com>  Mon, 10 Oct 2016 10:48:49 -0400

ubuntu-image (0.7ubuntu1) yakkety; urgency=medium

  [ Steve Langasek ]
  * Don't build 4GB images, instead build images just as large as needed
    to hold the contents and let ubuntu-core resize them dynamically on
    first boot.  LP: #1619362.
  * Ensure cross-filesystem copies don't accidentally de-sparsify our
    image.
  * Update model.assertion test file to be compatible with snapd 2.14.2.
  * debian/control:
    - Declare Testsuite: autopkgtest-pkg-python in debian/control so that the
      package is visible to the test infrastructure.
    - Remove e2fsprogs from Build-Depends and Depends as per lintian.

  [ Barry Warsaw ]
  * Repair snapcraft.yaml for Python plugin changes.
  * Reorganize and flesh out command line options.
  * 100% test coverage. (LP: #1617445)
  * Use only the autopkgtest infrastructure for pull request testing.
    Don't use Travis-CI anymore.  (LP: #1625729)

 -- Barry Warsaw <barry@ubuntu.com>  Thu, 06 Oct 2016 18:46:06 -0400

ubuntu-image (0.6ubuntu3) yakkety; urgency=medium

  * Make the mtools a versioned dep for real, not a versioned build-dep.

 -- Steve Langasek <steve.langasek@ubuntu.com>  Thu, 08 Sep 2016 00:45:37 -0700

ubuntu-image (0.6ubuntu2) yakkety; urgency=medium

  * Add a versioned dependency on a fixed mtools.  LP: #1619718.

 -- Steve Langasek <steve.langasek@ubuntu.com>  Thu, 08 Sep 2016 00:03:19 -0700

ubuntu-image (0.6ubuntu1) yakkety; urgency=medium

  * Add --extra-snaps option to support specifying extra snaps to include.
    LP: #1619219.
  * Show output of snap prep-image, so that the user gets download progress
    instead of long pauses with no activity.  LP: #1619194.
  * Only set UBUNTU_IMAGE_SKIP_COPY_UNVERIFIED_MODEL in tests, now that
    model assertions are live.  LP: #1619374.

 -- Steve Langasek <steve.langasek@ubuntu.com>  Wed, 07 Sep 2016 08:36:23 -0700

ubuntu-image (0.5ubuntu1) yakkety; urgency=medium

  * Relax versioned build-dependency on e2fsprogs.  Either we have this
    version available in the target release, in which case the versioned
    dependency is not required; or we don't, in which case the testsuite
    already degrades gracefully and we should avoid blocking the build.
  * fix regression in gpt partition handling.

 -- Steve Langasek <steve.langasek@ubuntu.com>  Thu, 01 Sep 2016 01:52:30 -0700

ubuntu-image (0.4ubuntu1) yakkety; urgency=medium

  * More image building fixes: uboot, mbr support now implemented, which
    lets the rpi2 image build.

 -- Steve Langasek <steve.langasek@ubuntu.com>  Wed, 31 Aug 2016 18:27:20 -0700

ubuntu-image (0.3ubuntu1) yakkety; urgency=medium

  * More image building fixes.

 -- Barry Warsaw <barry@ubuntu.com>  Fri, 26 Aug 2016 17:15:53 -0400

ubuntu-image (0.2ubuntu1) yakkety; urgency=medium

  * Some additional fixes needed for RTM.

 -- Barry Warsaw <barry@ubuntu.com>  Fri, 26 Aug 2016 10:35:03 -0400

ubuntu-image (0.1ubuntu1) yakkety; urgency=medium

  * Initial release.

 -- Barry Warsaw <barry@ubuntu.com>  Thu, 25 Aug 2016 17:11:25 -0400<|MERGE_RESOLUTION|>--- conflicted
+++ resolved
@@ -1,27 +1,17 @@
-<<<<<<< HEAD
 ubuntu-image (0.9+16.10ubuntu1) yakkety; urgency=medium
-=======
-ubuntu-image (0.9+17.04ubuntu1) zesty; urgency=medium
->>>>>>> 3da22a68
 
+  * SRU tracking bug: LP: #1634218
   * Fix snap creation.  (LP:1631961)
   * Copy everything under <unpackdir>/image into <rootfs>/system-data
     except boot/.  (LP:1632134)
   * Optional --image-size command line option can be used to force the
-<<<<<<< HEAD
     resulting disk image to a larger than calculated size.  (LP:1632085)
-  * SRU tracking bug: LP: #1634218
   * Fix MBR partition size rounding error due to internal bug and implicit
-    sfdisk(8) behavior.  Give by Steve Langasek.  (LP: #1634557)
-=======
-    resulting disk image to a larger than calculated size.  (LP: #1632085)
-  * Fix MBR partition size rounding error due to internal bug and implicit
-    sfdisk(8) behavior.  Give by Steve Langasek.  (LP: #1634557)
+    sfdisk(8) behavior.  Give by Steve Langasek.  (LP:1634557)
   * Added autopkgtests to ensure all official models can be built, and
-    their mountable partitions can be mounted.  (LP: #1635337)
+    their mountable partitions can be mounted.  (LP:1635337)
   * d/control: gdisk is a run-time dependency; remove the duplicate snapd
     run-time dependency.
->>>>>>> 3da22a68
 
  -- Barry Warsaw <barry@ubuntu.com>  Mon, 10 Oct 2016 10:48:49 -0400
 
