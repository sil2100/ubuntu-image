--- conflicted
+++ resolved
@@ -9,12 +9,8 @@
   * Fix MBR partition size rounding error due to internal bug and implicit
     sfdisk(8) behavior.  Give by Steve Langasek.  (LP:1634557)
   * Added autopkgtests to ensure all official models can be built, and
-<<<<<<< HEAD
     their mountable partitions can be mounted.  (LP:1635337)
-=======
-    their mountable partitions can be mounted.  (LP: #1635337)
   * During image building, stash a copy of the gadget.yaml into the workdir.
->>>>>>> 87ae3adb
   * d/control: gdisk is a run-time dependency; remove the duplicate snapd
     run-time dependency.
 
