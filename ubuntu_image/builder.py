"""Flow for building a disk image."""

import os
import shutil
import logging

from math import ceil
from subprocess import CalledProcessError
from tempfile import TemporaryDirectory
from ubuntu_image.helpers import MiB, mkfs_ext4, run, snap, sparse_copy
from ubuntu_image.image import Image, MBRImage
from ubuntu_image.parser import (
    BootLoader, FileSystemType, StructureRole, VolumeSchema,
    parse as parse_yaml)
from ubuntu_image.state import State


SPACE = ' '
_logger = logging.getLogger('ubuntu-image')


class TMPNotReadableFromOutsideSnap(Exception):
    """ubuntu-image snap cannot write images to /tmp"""


class ModelAssertionBuilder(State):
    def __init__(self, args):
        super().__init__()
        # The working directory will contain several bits as we stitch
        # everything together.  It will contain the final disk image file
        # (unless output is given).  It will contain an unpack/ directory
        # which is where `snap prepare-image` will put its contents.  It will
        # contain a system-data/ directory which containing everything needed
        # for the final root file system (e.g. an empty boot/ mount point, the
        # snap/ directory and a var/ hierarchy containing snaps and
        # sideinfos), and it will contain a boot/ directory with the grub
        # files.
        self.workdir = (
            self.resources.enter_context(TemporaryDirectory())
            if args.workdir is None
            else args.workdir)
        # Where the disk.img file ends up.  /tmp to a snap is not the same
        # /tmp outside of the snap.  When running as a snap, don't allow the
        # user to output a disk image to a location that won't exist for them.
        self.output = (
            os.path.join(self.workdir, 'disk.img')
            if args.output is None
            else args.output)
        in_snap = any(key.startswith('SNAP') for key in os.environ)
        path = os.sep.join(self.output.split(os.sep)[:2])
        if in_snap and path == '/tmp':
            raise TMPNotReadableFromOutsideSnap
        # Information passed between states.
        self.rootfs = None
        self.rootfs_size = 0
<<<<<<< HEAD
        self.part_images = None
=======
        self.rootfs_offset = 0
>>>>>>> 865bbe33
        self.image_size = 0
        self.bootfs = None
        self.bootfs_sizes = None
        self.images = None
        self.entry = None
        self.disk_img = None
        self.gadget = None
        self.args = args
        self.unpackdir = None
        self.cloud_init = args.cloud_init
        self.exitcode = 0
        self._next.append(self.make_temporary_directories)

    def __getstate__(self):
        state = super().__getstate__()
        state.update(
            args=self.args,
            part_images=self.part_images,
            bootfs=self.bootfs,
            bootfs_sizes=self.bootfs_sizes,
            cloud_init=self.cloud_init,
            disk_img=self.disk_img,
            exitcode=self.exitcode,
            gadget=self.gadget,
            image_size=self.image_size,
            images=self.images,
            output=self.output,
            rootfs=self.rootfs,
            rootfs_size=self.rootfs_size,
            rootfs_offset=self.rootfs_offset,
            unpackdir=self.unpackdir,
            )
        return state

    def __setstate__(self, state):
        super().__setstate__(state)
        self.args = state['args']
        self.part_images = state['part_images']
        self.bootfs = state['bootfs']
        self.bootfs_sizes = state['bootfs_sizes']
        self.cloud_init = state['cloud_init']
        self.disk_img = state['disk_img']
        self.exitcode = state['exitcode']
        self.gadget = state['gadget']
        self.image_size = state['image_size']
        self.images = state['images']
        self.output = state['output']
        self.rootfs = state['rootfs']
        self.rootfs_size = state['rootfs_size']
        self.rootfs_offset = state['rootfs_offset']
        self.unpackdir = state['unpackdir']

    def _log_exception(self, name):
        # Only log the exception if we're in debug mode.
        if self.args.debug:
            super()._log_exception(name)

    def make_temporary_directories(self):
        self.rootfs = os.path.join(self.workdir, 'root')
        self.unpackdir = os.path.join(self.workdir, 'unpack')
        os.makedirs(self.rootfs)
        # Despite the documentation, `snap prepare-image` doesn't create the
        # gadget/ directory.
        os.makedirs(os.path.join(self.unpackdir, 'gadget'))
        self._next.append(self.prepare_image)

    def prepare_image(self):
        try:
            snap(self.args.model_assertion, self.unpackdir,
                 self.args.channel, self.args.extra_snaps)
        except CalledProcessError:
            if self.args.debug:
                _logger.exception('Full debug traceback follows')
            self.exitcode = 1
            # Stop the state machine right here by not appending a next step.
        else:
            self._next.append(self.load_gadget_yaml)

    def load_gadget_yaml(self):
        yaml_file = os.path.join(
            self.unpackdir, 'gadget', 'meta', 'gadget.yaml')
        # Preserve the gadget.yaml in the working dir.
        shutil.copy(yaml_file, self.workdir)
        with open(yaml_file, 'r', encoding='utf-8') as fp:
            self.gadget = parse_yaml(fp)
        self._next.append(self.populate_rootfs_contents)

    def populate_rootfs_contents(self):
        src = os.path.join(self.unpackdir, 'image')
        dst = os.path.join(self.rootfs, 'system-data')
        for subdir in os.listdir(src):
            # LP: #1632134 - copy everything under the image directory except
            # /boot which goes to the boot partition.
            if subdir != 'boot':
                shutil.move(os.path.join(src, subdir),
                            os.path.join(dst, subdir))
        if self.cloud_init is not None:
            # LP: #1633232 - Only write out meta-data when the --cloud-init
            # parameter is given.
            seed_dir = os.path.join(dst, 'var', 'lib', 'cloud', 'seed')
            cloud_dir = os.path.join(seed_dir, 'nocloud-net')
            os.makedirs(cloud_dir, exist_ok=True)
            metadata_file = os.path.join(cloud_dir, 'meta-data')
            with open(metadata_file, 'w', encoding='utf-8') as fp:
                print('instance-id: nocloud-static', file=fp)
            userdata_file = os.path.join(cloud_dir, 'user-data')
            shutil.copy(self.cloud_init, userdata_file)
        # This is just a mount point.
        os.makedirs(os.path.join(dst, 'boot'))
        self._next.append(self.calculate_rootfs_size)

    @staticmethod
    def _calculate_dirsize(path):
        total = 0
        for dirpath, dirnames, filenames in os.walk(path):
            for filename in filenames:
                total += os.path.getsize(os.path.join(dirpath, filename))
        # Fudge factor for incidentals.
        total *= 1.5
        return ceil(total)

    def calculate_rootfs_size(self):
        # Calculate the size of the root file system.  Basically, I'm trying
        # to reproduce du(1) close enough without having to call out to it and
        # parse its output.
        # On a 100MiB filesystem, ext4 takes a little over 7MiB for the
        # metadata.  Use 8MiB as a minimum padding here.
        self.rootfs_size = self._calculate_dirsize(self.rootfs) + MiB(8)
        self._next.append(self.pre_populate_bootfs_contents)

    def pre_populate_bootfs_contents(self):
        volumes = self.gadget.volumes.values()
        assert len(volumes) == 1, 'For now, only one volume is allowed'
        volume = list(volumes)[0]
        for partnum, part in enumerate(volume.structures):
            target_dir = os.path.join(self.workdir, 'part{}'.format(partnum))
            os.makedirs(target_dir, exist_ok=True)
        self._next.append(self.populate_bootfs_contents)

    def populate_bootfs_contents(self):
        # XXX We currently support only one volume specification.
        assert len(self.gadget.volumes) == 1, (
            'For now, only one volume is allowed')
        # The unpack directory has a boot/ directory inside it.  The contents
        # of this directory (but not the parent <unpack>/boot directory
        # itself) needs to be moved to the bootfs directory.
        volume = list(self.gadget.volumes.values())[0]
        # At least one structure is required.
        for partnum, part in enumerate(volume.structures):
            target_dir = os.path.join(self.workdir, 'part{}'.format(partnum))
            # XXX: Use file system label for the moment, until we get a proper
            # way to identify the boot partition.
            if part.role is StructureRole.system_boot:
                self.bootfs = target_dir
                if volume.bootloader is BootLoader.uboot:
                    boot = os.path.join(
                        self.unpackdir, 'image', 'boot', 'uboot')
                    ubuntu = target_dir
                elif volume.bootloader is BootLoader.grub:
                    boot = os.path.join(
                        self.unpackdir, 'image', 'boot', 'grub')
                    # XXX: Bad special-casing.  `snap prepare-image` currently
                    # installs to /boot/grub, but we need to map this to
                    # /EFI/ubuntu.  This is because we are using a SecureBoot
                    # signed bootloader image which has this path embedded, so
                    # we need to install our files to there.
                    ubuntu = os.path.join(target_dir, 'EFI', 'ubuntu')
                else:
                    raise ValueError(
                        'Unsupported volume bootloader value: {}'.format(
                            volume.bootloader))
                os.makedirs(ubuntu, exist_ok=True)
                for filename in os.listdir(boot):
                    src = os.path.join(boot, filename)
                    dst = os.path.join(ubuntu, filename)
                    shutil.move(src, dst)
            gadget_dir = os.path.join(self.unpackdir, 'gadget')
            if part.filesystem is not FileSystemType.none:
                for content in part.content:
                    src = os.path.join(gadget_dir, content.source)
                    dst = os.path.join(target_dir, content.target)
                    if content.source.endswith('/'):
                        # This is a directory copy specification.  The target
                        # must also end in a slash.
                        #
                        # XXX: If this is a file instead of a directory, give
                        # a useful error message instead of a traceback.
                        #
                        # XXX: We should assert this constraint in the parser.
                        target, slash, tail = content.target.rpartition('/')
                        if slash != '/' and tail != '':
                            raise ValueError(
                                'target must end in a slash: {}'.format(
                                    content.target))
                        # The target of a recursive directory copy is the
                        # target directory name, with or without a trailing
                        # slash necessary at least to handle the case of
                        # recursive copy into the root directory), so make
                        # sure here that it exists.
                        os.makedirs(dst, exist_ok=True)
                        for filename in os.listdir(src):
                            sub_src = os.path.join(src, filename)
                            dst = os.path.join(target_dir, target, filename)
                            if os.path.isdir(sub_src):
                                shutil.copytree(sub_src, dst, symlinks=True,
                                                ignore_dangling_symlinks=True)
                            else:
                                shutil.copy(sub_src, dst)
                    else:
                        # XXX: If this is a directory instead of a file, give
                        # a useful error message instead of a traceback.
                        os.makedirs(os.path.dirname(dst), exist_ok=True)
                        shutil.copy(src, dst)
        self._next.append(self.calculate_bootfs_size)

    def calculate_bootfs_size(self):
        volumes = self.gadget.volumes.values()
        assert len(volumes) == 1, 'For now, only one volume is allowed'
        volume = list(volumes)[0]
        self.bootfs_sizes = {}
        # At least one structure is required.
        for i, part in enumerate(volume.structures):
            if part.filesystem is FileSystemType.none:
                continue
            partnum = 'part{}'.format(i)
            target_dir = os.path.join(self.workdir, partnum)
            self.bootfs_sizes[partnum] = self._calculate_dirsize(target_dir)
        self._next.append(self.prepare_filesystems)

    def prepare_filesystems(self):
        self.images = os.path.join(self.workdir, '.images')
        os.makedirs(self.images)
        # The image for the boot partition.
        self.part_images = []
        volumes = self.gadget.volumes.values()
        assert len(volumes) == 1, 'For now, only one volume is allowed'
        volume = list(volumes)[0]
        for partnum, part in enumerate(volume.structures):
            # The root file system implicitly lives right after the farthest
            # out structure, which may not be the last named structure in the
            # gadget.yaml.
            self.rootfs_offset = max(
                self.rootfs_offset, (part.offset + part.size))
            part_img = os.path.join(self.images, 'part{}.img'.format(partnum))
<<<<<<< HEAD
            if part.role is StructureRole.system_data:
                # The image for the root partition.
                if part.size < self.rootfs_size:
                    _logger.warning('Rootfs partition size ({}) smaller than '
                                    'actual rootfs contents {}.',
                                    self.rootfs_size, part.size)
                    part.size = self.rootfs_size
                with open(part_img,  'w'):
                    pass
                os.truncate(part_img, self.rootfs_size)
            else:
                run('dd if=/dev/zero of={} count=0 bs={} seek=1'.format(
                    part_img, part.size))
                if part.filesystem is FileSystemType.vfat:
                    label_option = (
                        '-n {}'.format(part.filesystem_label)
                        # XXX I think this could be None or the empty string,
                        # but this needs verification.
                        if part.filesystem_label
                        else '')
                    # XXX: hard-coding of sector size
                    run('mkfs.vfat -s 1 -S 512 -F 32 {} {}'.format(
                        label_option, part_img))
            self.part_images.append(part_img)
            next_offset = part.offset + part.size
        # We defer creating the root file system image because we have to
        # populate it at the same time.  See mkfs.ext4(8) for details.
        # Calculate or check the final image size.
        # XXX: Hard-codes last 34 512-byte sectors for backup GPT,
        # empirically derived from sgdisk behavior.
        calculated = ceil(next_offset / 1024 + 17) * 1024
=======
            self.boot_images.append(part_img)
            run('dd if=/dev/zero of={} count=0 bs={} seek=1'.format(
                part_img, part.size))
            if part.filesystem is FileSystemType.vfat:
                label_option = (
                    '-n {}'.format(part.filesystem_label)
                    # XXX I think this could be None or the empty string, but
                    # this needs verification.
                    if part.filesystem_label
                    else '')
                # XXX: hard-coding of sector size
                run('mkfs.vfat -s 1 -S 512 -F 32 {} {}'.format(
                    label_option, part_img))
        # Sanity check whether everything will fit on the disk if an explicit
        # size was given on the command line.  XXX: This hard-codes last 34
        # 512-byte sectors for backup GPT, empirically derived from sgdisk
        # behavior.
        calculated = ceil(
            (self.rootfs_offset + self.rootfs_size) / 1024 + 17) * 1024
>>>>>>> 865bbe33
        if self.args.image_size is None:
            self.image_size = calculated
        else:
            if self.args.image_size < calculated:
                _logger.warning('Ignoring --image-size={} smaller '
                                'than minimum required size {}'.format(
                                    self.args.given_image_size, calculated))
                self.image_size = calculated
            else:
                self.image_size = self.args.image_size
<<<<<<< HEAD
=======
        # The image for the root partition.
        self.root_img = os.path.join(self.images, 'root.img')
        # Create empty file with holes.
        with open(self.root_img,  'w'):
            pass
        os.truncate(self.root_img, self.rootfs_size)
        # We defer creating the root file system image because we have to
        # populate it at the same time.  See mkfs.ext4(8) for details.
>>>>>>> 865bbe33
        self._next.append(self.populate_filesystems)

    def populate_filesystems(self):
        volumes = self.gadget.volumes.values()
        assert len(volumes) == 1, 'For now, only one volume is allowed'
        volume = list(volumes)[0]
        for partnum, part in enumerate(volume.structures):
            part_img = self.part_images[partnum]
            part_dir = os.path.join(self.workdir, 'part{}'.format(partnum))
            if part.role is StructureRole.system_data:
                # The root partition needs to be ext4, which may or may not be
                # populated at creation time, depending on the version of
                # e2fsprogs.
                mkfs_ext4(part_img, self.rootfs, part.filesystem_label)
            elif part.filesystem is FileSystemType.none:
                image = Image(part_img, part.size)
                offset = 0
                for content in part.content:
                    src = os.path.join(self.unpackdir, 'gadget', content.image)
                    file_size = os.path.getsize(src)
                    assert content.size is None or content.size >= file_size, (
                        'Spec size {} < actual size {} of: {}'.format(
                            content.size, file_size, content.image))
                    if content.size is not None:
                        file_size = content.size
                    # XXX: We need to check for overlapping images.
                    if content.offset is not None:
                        offset = content.offset
                    # XXX: We must check offset+size vs. the target image.
                    image.copy_blob(src, bs=1, seek=offset, conv='notrunc')
                    offset += file_size
            elif part.filesystem is FileSystemType.vfat:
                sourcefiles = SPACE.join(
                    os.path.join(part_dir, filename)
                    for filename in os.listdir(part_dir)
                    )
                env = dict(MTOOLS_SKIP_CHECK='1')
                env.update(os.environ)
                run('mcopy -s -i {} {} ::'.format(part_img, sourcefiles),
                    env=env)
            elif part.filesystem is FileSystemType.ext4:
                mkfs_ext4(part_img, part_dir, part.filesystem_label)
            else:
                raise AssertionError('Invalid part filesystem type: {}'.format(
                    part.filesystem))
        self._next.append(self.make_disk)

    def make_disk(self):
        self.disk_img = os.path.join(self.images, 'disk.img')
        part_id = 1
        # Walk through all partitions and write them to the disk image at the
        # lowest permissible offset.  We should not have any overlapping
        # partitions, the parser should have already rejected such as invalid.
        #
        # XXX: The parser should sort these partitions for us in disk order as
        # part of checking for overlaps, so we should not need to sort them
        # here.
        volumes = self.gadget.volumes.values()
        assert len(volumes) == 1, 'For now, only one volume is allowed'
        volume = list(volumes)[0]
        # XXX: This ought to be a single constructor that figures out the
        # class for us when we pass in the schema.
        if volume.schema is VolumeSchema.mbr:
            image = MBRImage(self.disk_img, self.image_size)
        else:
            image = Image(self.disk_img, self.image_size)
        offset_writes = []
        part_offsets = {}
<<<<<<< HEAD
=======
        root_offset = 0
>>>>>>> 865bbe33
        for i, part in enumerate(volume.structures):
            if part.name is not None:
                part_offsets[part.name] = part.offset
            if part.offset_write is not None:
                offset_writes.append((part.offset, part.offset_write))
            image.copy_blob(self.part_images[i],
                            bs='1M', seek=part.offset // MiB(1),
                            count=ceil(part.size / MiB(1)),
                            conv='notrunc')
<<<<<<< HEAD
            if part.role is StructureRole.mbr:
=======
            if part.type in ('bare', 'mbr'):
>>>>>>> 865bbe33
                continue
            # sgdisk takes either a sector or a KiB/MiB argument; assume
            # that the offset and size are always multiples of 1MiB.
            #
            # XXX Size must not be zero, which will happen if part.size < 1MiB
            partition_args = dict(
                new='{}M:+{}K'.format(
                    part.offset // MiB(1), ceil(part.size / 1024)),
                typecode=part.type,
                )
            # XXX: special-casing.
            if (volume.schema is VolumeSchema.mbr and
                    part.role is StructureRole.system_boot):
                partition_args['activate'] = True
            elif (volume.schema is VolumeSchema.gpt and
                    part.role is StructureRole.system_data):
                partition_args['change_name'] = 'writable'
            if part.name is not None:
                partition_args['change_name'] = part.name
            image.partition(part_id, **partition_args)
            part_id += 1
<<<<<<< HEAD
=======
            # Put the rootfs after the farthest out structure, which may not
            # be the last named structure in the gadget.yaml.
            root_offset = max(root_offset, (part.offset + part.size))
        # Create and write the main snappy writable partition (i.e. rootfs) as
        # the last partition.
        root_offset_mib = self.rootfs_offset // MiB(1)
        root_size_kib = ceil(self.rootfs_size / 1024)
        image.partition(
            part_id,
            new='{}M:+{}K'.format(root_offset_mib, root_size_kib),
            typecode=('83', '0FC63DAF-8483-4772-8E79-3D69D8477DE4'))
        if volume.schema is VolumeSchema.gpt:
            image.partition(part_id, change_name='writable')
        image.copy_blob(
            self.root_img,
            bs='1M', seek=root_offset_mib,
            count=ceil(self.rootfs_size / MiB(1)),
            conv='notrunc')
>>>>>>> 865bbe33
        for value, dest in offset_writes:
            # Decipher non-numeric offset_write values.
            if isinstance(dest, tuple):
                dest = part_offsets[dest[0]] + dest[1]
            # XXX: Hard-coding of 512-byte sectors.
            image.write_value_at_offset(value // 512, dest)
        self._next.append(self.finish)

    def finish(self):
        # Move the completed disk image to destination location, since the
        # temporary scratch directory is about to get removed.
        shutil.move(self.disk_img, self.output, copy_function=sparse_copy)
        self._next.append(self.close)<|MERGE_RESOLUTION|>--- conflicted
+++ resolved
@@ -53,11 +53,7 @@
         # Information passed between states.
         self.rootfs = None
         self.rootfs_size = 0
-<<<<<<< HEAD
         self.part_images = None
-=======
-        self.rootfs_offset = 0
->>>>>>> 865bbe33
         self.image_size = 0
         self.bootfs = None
         self.bootfs_sizes = None
@@ -87,7 +83,6 @@
             output=self.output,
             rootfs=self.rootfs,
             rootfs_size=self.rootfs_size,
-            rootfs_offset=self.rootfs_offset,
             unpackdir=self.unpackdir,
             )
         return state
@@ -107,7 +102,6 @@
         self.output = state['output']
         self.rootfs = state['rootfs']
         self.rootfs_size = state['rootfs_size']
-        self.rootfs_offset = state['rootfs_offset']
         self.unpackdir = state['unpackdir']
 
     def _log_exception(self, name):
@@ -295,14 +289,9 @@
         volumes = self.gadget.volumes.values()
         assert len(volumes) == 1, 'For now, only one volume is allowed'
         volume = list(volumes)[0]
+        farthest_offset = 0
         for partnum, part in enumerate(volume.structures):
-            # The root file system implicitly lives right after the farthest
-            # out structure, which may not be the last named structure in the
-            # gadget.yaml.
-            self.rootfs_offset = max(
-                self.rootfs_offset, (part.offset + part.size))
             part_img = os.path.join(self.images, 'part{}.img'.format(partnum))
-<<<<<<< HEAD
             if part.role is StructureRole.system_data:
                 # The image for the root partition.
                 if part.size < self.rootfs_size:
@@ -310,6 +299,8 @@
                                     'actual rootfs contents {}.',
                                     self.rootfs_size, part.size)
                     part.size = self.rootfs_size
+                # We defer creating the root file system image because we have
+                # to populate it at the same time. See mkfs.ext4(8) for details
                 with open(part_img,  'w'):
                     pass
                 os.truncate(part_img, self.rootfs_size)
@@ -327,34 +318,12 @@
                     run('mkfs.vfat -s 1 -S 512 -F 32 {} {}'.format(
                         label_option, part_img))
             self.part_images.append(part_img)
-            next_offset = part.offset + part.size
-        # We defer creating the root file system image because we have to
-        # populate it at the same time.  See mkfs.ext4(8) for details.
+            farthest_offset = max(
+                farthest_offset, (part.offset + part.size))
         # Calculate or check the final image size.
         # XXX: Hard-codes last 34 512-byte sectors for backup GPT,
         # empirically derived from sgdisk behavior.
-        calculated = ceil(next_offset / 1024 + 17) * 1024
-=======
-            self.boot_images.append(part_img)
-            run('dd if=/dev/zero of={} count=0 bs={} seek=1'.format(
-                part_img, part.size))
-            if part.filesystem is FileSystemType.vfat:
-                label_option = (
-                    '-n {}'.format(part.filesystem_label)
-                    # XXX I think this could be None or the empty string, but
-                    # this needs verification.
-                    if part.filesystem_label
-                    else '')
-                # XXX: hard-coding of sector size
-                run('mkfs.vfat -s 1 -S 512 -F 32 {} {}'.format(
-                    label_option, part_img))
-        # Sanity check whether everything will fit on the disk if an explicit
-        # size was given on the command line.  XXX: This hard-codes last 34
-        # 512-byte sectors for backup GPT, empirically derived from sgdisk
-        # behavior.
-        calculated = ceil(
-            (self.rootfs_offset + self.rootfs_size) / 1024 + 17) * 1024
->>>>>>> 865bbe33
+        calculated = ceil(farthest_offset / 1024 + 17) * 1024
         if self.args.image_size is None:
             self.image_size = calculated
         else:
@@ -365,17 +334,6 @@
                 self.image_size = calculated
             else:
                 self.image_size = self.args.image_size
-<<<<<<< HEAD
-=======
-        # The image for the root partition.
-        self.root_img = os.path.join(self.images, 'root.img')
-        # Create empty file with holes.
-        with open(self.root_img,  'w'):
-            pass
-        os.truncate(self.root_img, self.rootfs_size)
-        # We defer creating the root file system image because we have to
-        # populate it at the same time.  See mkfs.ext4(8) for details.
->>>>>>> 865bbe33
         self._next.append(self.populate_filesystems)
 
     def populate_filesystems(self):
@@ -444,10 +402,6 @@
             image = Image(self.disk_img, self.image_size)
         offset_writes = []
         part_offsets = {}
-<<<<<<< HEAD
-=======
-        root_offset = 0
->>>>>>> 865bbe33
         for i, part in enumerate(volume.structures):
             if part.name is not None:
                 part_offsets[part.name] = part.offset
@@ -457,11 +411,8 @@
                             bs='1M', seek=part.offset // MiB(1),
                             count=ceil(part.size / MiB(1)),
                             conv='notrunc')
-<<<<<<< HEAD
-            if part.role is StructureRole.mbr:
-=======
-            if part.type in ('bare', 'mbr'):
->>>>>>> 865bbe33
+            if (part.role is StructureRole.mbr or
+                    part.type == 'bare'):
                 continue
             # sgdisk takes either a sector or a KiB/MiB argument; assume
             # that the offset and size are always multiples of 1MiB.
@@ -483,27 +434,6 @@
                 partition_args['change_name'] = part.name
             image.partition(part_id, **partition_args)
             part_id += 1
-<<<<<<< HEAD
-=======
-            # Put the rootfs after the farthest out structure, which may not
-            # be the last named structure in the gadget.yaml.
-            root_offset = max(root_offset, (part.offset + part.size))
-        # Create and write the main snappy writable partition (i.e. rootfs) as
-        # the last partition.
-        root_offset_mib = self.rootfs_offset // MiB(1)
-        root_size_kib = ceil(self.rootfs_size / 1024)
-        image.partition(
-            part_id,
-            new='{}M:+{}K'.format(root_offset_mib, root_size_kib),
-            typecode=('83', '0FC63DAF-8483-4772-8E79-3D69D8477DE4'))
-        if volume.schema is VolumeSchema.gpt:
-            image.partition(part_id, change_name='writable')
-        image.copy_blob(
-            self.root_img,
-            bs='1M', seek=root_offset_mib,
-            count=ceil(self.rootfs_size / MiB(1)),
-            conv='notrunc')
->>>>>>> 865bbe33
         for value, dest in offset_writes:
             # Decipher non-numeric offset_write values.
             if isinstance(dest, tuple):
