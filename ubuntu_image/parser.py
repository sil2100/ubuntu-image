--- conflicted
+++ resolved
@@ -325,7 +325,7 @@
         bootloader_seen |= (bootloader is not None)
         image_id = image_spec.get('id')
         structures = []
-        last_offset = 0
+        farthest_offset = 0
         rootfs_seen = False
         for structure in image_spec['structure']:
             name = structure.get('name')
@@ -399,17 +399,16 @@
                     'GUID structure type with non-GPT schema')
             # Check for implicit vs. explicit partition offset.
             if offset is None:
-<<<<<<< HEAD
                 # XXX: Ensure the special case of the mbr role doesn't
                 # extend beyond the confines of the mbr.
-=======
->>>>>>> 865bbe33
                 if (structure_role is not StructureRole.mbr and
-                        last_offset < MiB(1)):
+                        farthest_offset < MiB(1)):
                     offset = MiB(1)
                 else:
-                    offset = last_offset
-            last_offset = offset + size
+                    offset = farthest_offset
+            #last_offset = offset + size
+            farthest_offset = max(
+                farthest_offset, (offset + size))
             # Extract the rest of the structure data.
             structure_id = structure.get('id')
             filesystem = structure['filesystem']
@@ -483,7 +482,7 @@
                  'list. An explicit system-data partition is now required.',
                  DeprecationWarning)
             structures.append(StructureSpec(
-                None, last_offset, None, 0,
+                None, farthest_offset, None, 0,
                 ('83', '0FC63DAF-8483-4772-8E79-3D69D8477DE4'),
                 None, StructureRole.system_data,
                 FileSystemType.ext4, 'system-data',
