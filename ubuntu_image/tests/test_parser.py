"""Tests of the gadget.yaml parser."""

from contextlib import ExitStack
from ubuntu_image.helpers import GiB, MiB
from ubuntu_image.parser import (
    BootLoader, FileSystemType, GadgetSpecificationError, StructureRole,
    VolumeSchema, parse)
from unittest import TestCase
from uuid import UUID


class TestParser(TestCase):
    def test_minimal(self):
        gadget_spec = parse("""\
volumes:
  first-image:
    bootloader: u-boot
    structure:
        - type: 00000000-0000-0000-0000-0000deadbeef
          size: 400M
        - type: 83,00000000-0000-0000-0000-0000feedface
          role: system-data
          size: 100M
""")
        self.assertEqual(gadget_spec.device_tree_origin, 'gadget')
        self.assertIsNone(gadget_spec.device_tree)
        self.assertEqual(gadget_spec.volumes.keys(), {'first-image'})
        volume0 = gadget_spec.volumes['first-image']
        self.assertEqual(volume0.schema, VolumeSchema.gpt)
        self.assertEqual(volume0.bootloader, BootLoader.uboot)
        self.assertIsNone(volume0.id)
        self.assertEqual(len(volume0.structures), 2)
        structure0 = volume0.structures[0]
        self.assertIsNone(structure0.name)
        self.assertEqual(structure0.offset, MiB(1))
        self.assertIsNone(structure0.offset_write)
        self.assertEqual(structure0.size, MiB(400))
        self.assertEqual(
            structure0.type, UUID(hex='00000000-0000-0000-0000-0000deadbeef'))
        self.assertIsNone(structure0.id)
        self.assertEqual(structure0.filesystem, FileSystemType.none)
        self.assertIsNone(structure0.filesystem_label)
        self.assertEqual(len(structure0.content), 0)

    def test_device_tree(self):
        gadget_spec = parse("""\
device-tree-origin: kernel
device-tree: dtree
volumes:
  first-image:
    schema: gpt
    bootloader: u-boot
    structure:
        - type: 00000000-0000-0000-0000-0000deadbeef
          size: 400M
""")
        self.assertEqual(gadget_spec.device_tree_origin, 'kernel')
        self.assertEqual(gadget_spec.device_tree, 'dtree')
        self.assertEqual(gadget_spec.volumes.keys(), {'first-image'})

    def test_mbr_schema(self):
        gadget_spec = parse("""\
volumes:
  first-image:
    schema: mbr
    bootloader: u-boot
    structure:
        - type: ef
          size: 400M
""")
        volume0 = gadget_spec.volumes['first-image']
        self.assertEqual(volume0.schema, VolumeSchema.mbr)

    def test_missing_schema(self):
        gadget_spec = parse("""\
volumes:
  first-image:
    bootloader: u-boot
    structure:
        - type: 00000000-0000-0000-0000-0000deadbeef
          size: 400M
""")
        volume0 = gadget_spec.volumes['first-image']
        self.assertEqual(volume0.schema, VolumeSchema.gpt)

    def test_mbr_with_hybrid_type(self):
        gadget_spec = parse("""\
volumes:
  first-image:
    schema: mbr
    bootloader: u-boot
    structure:
        - type: ef,00000000-0000-0000-0000-0000deadbeef
          size: 400M
""")
        volume0 = gadget_spec.volumes['first-image']
        self.assertEqual(volume0.schema, VolumeSchema.mbr)
        partition0 = volume0.structures[0]
        self.assertEqual(
            partition0.type,
            ('EF', UUID(hex='00000000-0000-0000-0000-0000deadbeef')))

    def test_implicit_gpt_with_hybrid_type(self):
        gadget_spec = parse("""\
volumes:
  first-image:
    bootloader: u-boot
    structure:
        - type: 80,00000000-0000-0000-0000-0000deadbeef
          size: 400M
""")
        volume0 = gadget_spec.volumes['first-image']
        partition0 = volume0.structures[0]
        self.assertEqual(
            partition0.type,
            ('80', UUID(hex='00000000-0000-0000-0000-0000deadbeef')))

    def test_explicit_gpt_with_hybrid_type(self):
        gadget_spec = parse("""\
volumes:
  first-image:
    schema: gpt
    bootloader: u-boot
    structure:
        - type: 80,00000000-0000-0000-0000-0000deadbeef
          size: 400M
""")
        volume0 = gadget_spec.volumes['first-image']
        partition0 = volume0.structures[0]
        self.assertEqual(
            partition0.type,
            ('80', UUID(hex='00000000-0000-0000-0000-0000deadbeef')))

    def test_grub(self):
        gadget_spec = parse("""\
volumes:
  first-image:
    schema: gpt
    bootloader: grub
    structure:
        - type: 00000000-0000-0000-0000-0000deadbeef
          size: 400M
""")
        volume0 = gadget_spec.volumes['first-image']
        self.assertEqual(volume0.bootloader, BootLoader.grub)

    def test_guid_volume_id(self):
        gadget_spec = parse("""\
volumes:
  first-image:
    bootloader: u-boot
    id: 00000000-0000-0000-0000-0000deadbeef
    structure:
        - type: 00000000-0000-0000-0000-0000deadbeef
          size: 400M
""")
        volume0 = gadget_spec.volumes['first-image']
        self.assertEqual(
            volume0.id, UUID(hex='00000000-0000-0000-0000-0000deadbeef'))

    def test_2hex_volume_id(self):
        gadget_spec = parse("""\
volumes:
  first-image:
    bootloader: u-boot
    id: 80
    structure:
        - type: 00000000-0000-0000-0000-0000deadbeef
          size: 400M
""")
        volume0 = gadget_spec.volumes['first-image']
        self.assertEqual(volume0.id, '80')

    def test_volume_name(self):
        gadget_spec = parse("""\
volumes:
  first-image:
    bootloader: u-boot
    structure:
        - name: my volume
          type: 00000000-0000-0000-0000-0000deadbeef
          size: 400M
""")
        volume0 = gadget_spec.volumes['first-image']
        partition0 = volume0.structures[0]
        self.assertEqual(partition0.name, 'my volume')
        self.assertEqual(partition0.filesystem_label, 'my volume')

    def test_duplicate_volume_name(self):
        with ExitStack() as resources:
            cm = resources.enter_context(
                self.assertRaises(GadgetSpecificationError))
            parse("""\
volumes:
  first:
    bootloader: u-boot
    structure:
        - name: one
          type: 00000000-0000-0000-0000-0000deadbeef
          size: 400M
  second:
    structure:
        - name: two
          type: 00000000-0000-0000-0000-0000deadbeef
          size: 400M
  first:
    structure:
        - name: three
          type: 00000000-0000-0000-0000-0000deadbeef
          size: 400M
""")
        self.assertEqual(str(cm.exception), 'Duplicate key: first')

    def test_volume_offset(self):
        gadget_spec = parse("""\
volumes:
  first-image:
    bootloader: u-boot
    structure:
        - type: 00000000-0000-0000-0000-0000deadbeef
          size: 400M
          offset: 2112
""")
        volume0 = gadget_spec.volumes['first-image']
        partition0 = volume0.structures[0]
        self.assertEqual(partition0.offset, 2112)

    def test_volume_offset_suffix(self):
        gadget_spec = parse("""\
volumes:
  first-image:
    bootloader: u-boot
    structure:
        - type: 00000000-0000-0000-0000-0000deadbeef
          size: 400M
          offset: 3M
""")
        volume0 = gadget_spec.volumes['first-image']
        partition0 = volume0.structures[0]
        self.assertEqual(partition0.offset, MiB(3))

    def test_volume_offset_write(self):
        gadget_spec = parse("""\
volumes:
  first-image:
    schema: gpt
    bootloader: u-boot
    structure:
        - type: 00000000-0000-0000-0000-0000deadbeef
          size: 400M
          offset-write: 1G
""")
        volume0 = gadget_spec.volumes['first-image']
        partition0 = volume0.structures[0]
        self.assertEqual(partition0.offset_write, GiB(1))

    def test_volume_offset_write_relative(self):
        gadget_spec = parse("""\
volumes:
  first-image:
    schema: gpt
    bootloader: u-boot
    structure:
        - type: 00000000-0000-0000-0000-0000deadbeef
          size: 400M
          offset-write: some_label+2112
""")
        volume0 = gadget_spec.volumes['first-image']
        partition0 = volume0.structures[0]
        self.assertEqual(partition0.offset_write, ('some_label', 2112))

    def test_volume_offset_write_is_just_under_4G(self):
        gadget_spec = parse("""\
volumes:
  first-image:
    schema: gpt
    bootloader: u-boot
    structure:
        - type: 00000000-0000-0000-0000-0000deadbeef
          size: 400M
          offset-write: 4294967295
""")
        volume0 = gadget_spec.volumes['first-image']
        partition0 = volume0.structures[0]
        self.assertEqual(partition0.offset_write, GiB(4) - 1)

    def test_volume_size(self):
        gadget_spec = parse("""\
volumes:
  first-image:
    schema: gpt
    bootloader: u-boot
    structure:
        - type: 00000000-0000-0000-0000-0000deadbeef
          size: 2112
""")
        volume0 = gadget_spec.volumes['first-image']
        partition0 = volume0.structures[0]
        self.assertEqual(partition0.size, 2112)

    def test_size_offset_suffix(self):
        gadget_spec = parse("""\
volumes:
  first-image:
    schema: gpt
    bootloader: u-boot
    structure:
        - type: 00000000-0000-0000-0000-0000deadbeef
          size: 3M
""")
        volume0 = gadget_spec.volumes['first-image']
        partition0 = volume0.structures[0]
        self.assertEqual(partition0.size, MiB(3))

    def test_no_size(self):
        with ExitStack() as resources:
            cm = resources.enter_context(
                self.assertRaises(GadgetSpecificationError))
            parse("""\
volumes:
  first-image:
    bootloader: u-boot
    structure:
        - type: 00000000-0000-0000-0000-0000deadbeef
""")
        self.assertEqual(
            str(cm.exception),
            'Invalid gadget.yaml @ volumes:first-image:structure:0:size')

    def test_bad_hybrid_volume_type_1(self):
        with ExitStack() as resources:
            cm = resources.enter_context(
                self.assertRaises(GadgetSpecificationError))
            parse("""\
volumes:
  first-image:
    bootloader: u-boot
    structure:
        - type: 00000000-0000-0000-0000-0000deadbeef,80
          size: 400M
""")
        self.assertEqual(
            str(cm.exception),
            'Invalid gadget.yaml @ volumes:first-image:structure:0:type')

    def test_bad_hybrid_volume_type_2(self):
        with ExitStack() as resources:
            cm = resources.enter_context(
                self.assertRaises(GadgetSpecificationError))
            parse("""\
volumes:
  first-image:
    bootloader: u-boot
    structure:
        - type: 00000000-0000-0000-0000-0000deadbeef,\
00000000-0000-0000-0000-0000deadbeef
          size: 400M
""")
        self.assertEqual(
            str(cm.exception),
            'Invalid gadget.yaml @ volumes:first-image:structure:0:type')

    def test_bad_hybrid_volume_type_3(self):
        with ExitStack() as resources:
            cm = resources.enter_context(
                self.assertRaises(GadgetSpecificationError))
            parse("""\
volumes:
  first-image:
    bootloader: u-boot
    structure:
        - type: 80,ab
          size: 400M
""")
        self.assertEqual(
            str(cm.exception),
            'Invalid gadget.yaml @ volumes:first-image:structure:0:type')

    def test_bad_hybrid_volume_type_4(self):
        with ExitStack() as resources:
            cm = resources.enter_context(
                self.assertRaises(GadgetSpecificationError))
            parse("""\
volumes:
  first-image:
    bootloader: u-boot
    structure:
        - type: 80,
          size: 400M
""")
        self.assertEqual(
            str(cm.exception),
            'Invalid gadget.yaml @ volumes:first-image:structure:0:type')

    def test_bad_hybrid_volume_type_5(self):
        with ExitStack() as resources:
            cm = resources.enter_context(
                self.assertRaises(GadgetSpecificationError))
            parse("""\
volumes:
  first-image:
    bootloader: u-boot
    structure:
        - type: ,00000000-0000-0000-0000-0000deadbeef
          size: 400M
""")
        self.assertEqual(str(cm.exception),
                         'gadget.yaml file is not valid YAML')

    def test_volume_id(self):
        gadget_spec = parse("""\
volumes:
  first-image:
    schema: gpt
    bootloader: u-boot
    structure:
        - type: 00000000-0000-0000-0000-0000deadbeef
          size: 400M
          id: 00000000-0000-0000-0000-0000deadbeef
""")
        volume0 = gadget_spec.volumes['first-image']
        partition0 = volume0.structures[0]
        self.assertEqual(
            partition0.id, UUID(hex='00000000-0000-0000-0000-0000deadbeef'))

    def test_volume_id_mbr(self):
        # Allowed, but ignored.
        gadget_spec = parse("""\
volumes:
  first-image:
    schema: mbr
    bootloader: u-boot
    structure:
        - type: ef
          size: 400M
          id: 00000000-0000-0000-0000-0000deadbeef
""")
        volume0 = gadget_spec.volumes['first-image']
        partition0 = volume0.structures[0]
        self.assertEqual(
            partition0.id, UUID(hex='00000000-0000-0000-0000-0000deadbeef'))

    def test_volume_filesystem_vfat(self):
        gadget_spec = parse("""\
volumes:
  first-image:
    schema: gpt
    bootloader: u-boot
    structure:
        - type: 00000000-0000-0000-0000-0000deadbeef
          size: 400M
          filesystem: vfat
""")
        volume0 = gadget_spec.volumes['first-image']
        partition0 = volume0.structures[0]
        self.assertEqual(partition0.filesystem, FileSystemType.vfat)

    def test_volume_filesystem_ext4(self):
        gadget_spec = parse("""\
volumes:
  first-image:
    schema: gpt
    bootloader: u-boot
    structure:
        - type: 00000000-0000-0000-0000-0000deadbeef
          size: 400M
          filesystem: ext4
""")
        volume0 = gadget_spec.volumes['first-image']
        partition0 = volume0.structures[0]
        self.assertEqual(partition0.filesystem, FileSystemType.ext4)

    def test_volume_filesystem_none(self):
        gadget_spec = parse("""\
volumes:
  first-image:
    schema: gpt
    bootloader: u-boot
    structure:
        - type: 00000000-0000-0000-0000-0000deadbeef
          size: 400M
          filesystem: none
""")
        volume0 = gadget_spec.volumes['first-image']
        partition0 = volume0.structures[0]
        self.assertEqual(partition0.filesystem, FileSystemType.none)

    def test_volume_filesystem_default_none(self):
        gadget_spec = parse("""\
volumes:
  first-image:
    schema: gpt
    bootloader: u-boot
    structure:
        - type: 00000000-0000-0000-0000-0000deadbeef
          size: 400M
""")
        volume0 = gadget_spec.volumes['first-image']
        partition0 = volume0.structures[0]
        self.assertEqual(partition0.filesystem, FileSystemType.none)

    def test_volume_filesystem_bad(self):
        with ExitStack() as resources:
            cm = resources.enter_context(
                self.assertRaises(GadgetSpecificationError))
            parse("""\
volumes:
  first-image:
    bootloader: u-boot
    structure:
        - type: 00000000-0000-0000-0000-0000deadbeef
          size: 400M
          filesystem: zfs
""")
        self.assertEqual(
            str(cm.exception),
            ("Invalid gadget.yaml value 'zfs' @ "
             'volumes:<volume name>:structure:<N>:filesystem'))

    def test_volume_structure_role(self):
        gadget_spec = parse("""\
volumes:
  first-image:
    schema: mbr
    bootloader: u-boot
    structure:
        - type: ef
          size: 100
          role: mbr
  second-image:
    structure:
        - type: 00000000-0000-0000-0000-0000feedface
          size: 200
          role: system-boot
  third-image:
    structure:
        - type: 00000000-0000-0000-0000-0000deafbead
          size: 300
          role: system-data
  fourth-image:
    structure:
        - type: 00000000-0000-0000-0000-0000deafbead
          size: 400
""")
        self.assertEqual(len(gadget_spec.volumes), 4)
        self.assertEqual({
            'first-image': StructureRole.mbr,
            'second-image': StructureRole.system_boot,
            'third-image': StructureRole.system_data,
            'fourth-image': None,
            },
            {key: gadget_spec.volumes[key].structures[0].role
             for key in gadget_spec.volumes}
            )

    def test_volume_structure_type_none(self):
        gadget_spec = parse("""
volumes:
  first-image:
    schema: mbr
    bootloader: u-boot
    structure:
        - type: ef
          size: 100
          role: mbr
  second-image:
    structure:
        - type: bare
          size: 200
""")
        self.assertEqual(len(gadget_spec.volumes), 2)
        self.assertEqual({
            'first-image': 'EF',
            'second-image': 'bare',
            },
            {key: gadget_spec.volumes[key].structures[0].type
             for key in gadget_spec.volumes}
             )

    def test_volume_structure_type_role_conflict_1(self):
        # type:none means there's no partition, so you can't have a role of
        # system-{boot,data}.
        with ExitStack() as resources:
            cm = resources.enter_context(
                self.assertRaises(GadgetSpecificationError))
            parse("""
volumes:
  first-image:
    schema: mbr
    bootloader: u-boot
    structure:
        - type: ef
          size: 100
          role: mbr
  second-image:
    structure:
        - type: bare
          size: 200
          role: system-boot
""")
        self.assertEqual(
            str(cm.exception),
            'Invalid gadget.yaml: structure role/type conflict')

    def test_volume_structure_type_role_conflict_2(self):
        # type:none means there's no partition, so you can't have a role of
        # system-{boot,data}.
        with ExitStack() as resources:
            cm = resources.enter_context(
                self.assertRaises(GadgetSpecificationError))
            parse("""
volumes:
  first-image:
    schema: mbr
    bootloader: u-boot
    structure:
        - type: ef
          size: 100
          role: mbr
  second-image:
    structure:
        - type: bare
          size: 200
          role: system-data
""")
        self.assertEqual(
            str(cm.exception),
            'Invalid gadget.yaml: structure role/type conflict')

    def test_volume_structure_type_role_redundant(self):
        # type:none means there's no partition.  It's valid, but redundant to
        # also give a role:mbr.
        gadget_spec = parse("""
volumes:
  first-image:
    schema: mbr
    bootloader: u-boot
    structure:
        - type: bare
          size: 100
          role: mbr
""")
        self.assertEqual(len(gadget_spec.volumes), 1)
        volume = gadget_spec.volumes['first-image']
        self.assertEqual(len(volume.structures), 1)
        structure = volume.structures[0]
        self.assertEqual(structure.role, StructureRole.mbr)
        self.assertEqual(structure.type, 'bare')

    def test_volume_structure_invalid_role(self):
        with ExitStack() as resources:
            cm = resources.enter_context(
                self.assertRaises(GadgetSpecificationError))
            parse("""\
volumes:
  first-image:
    bootloader: u-boot
    structure:
        - type: 00000000-0000-0000-0000-0000deadbeef
          size: 100
          role: foobar
""")
        self.assertEqual(
            str(cm.exception),
            ("Invalid gadget.yaml value 'foobar' @ "
             'volumes:<volume name>:structure:<N>:role'))

    def test_volume_structure_mbr_role_sizes(self):
        exception = 'mbr structures cannot be larger than 446 bytes.'
        cases = {
            '445': False,
            '446': False,
            '447': True,
            '1M': True,
            }
        for size, raises in cases.items():
            with ExitStack() as resources:
                if raises:
                    cm = resources.enter_context(
                        self.assertRaises(GadgetSpecificationError))
                parse("""\
volumes:
  first-image:
    schema: mbr
    bootloader: u-boot
    structure:
        - type: ef
          size: {}
          role: mbr
""".format(size))
            if raises:
                self.assertEqual(
                    str(cm.exception),
                    exception)

    def test_volume_structure_mbr_conflicting_id(self):
        with ExitStack() as resources:
            cm = resources.enter_context(
                self.assertRaises(GadgetSpecificationError))
            parse("""\
volumes:
  first-image:
    schema: mbr
    bootloader: u-boot
    structure:
        - type: ef
          role: mbr
          size: 100
          id: 00000000-0000-0000-0000-0000deadbeef
""")
        self.assertEqual(
            str(cm.exception),
            'mbr structures must not specify partition id')

    def test_volume_structure_mbr_conflicting_filesystem(self):
        with ExitStack() as resources:
            cm = resources.enter_context(
                self.assertRaises(GadgetSpecificationError))
            parse("""\
volumes:
  first-image:
    schema: mbr
    bootloader: u-boot
    structure:
        - type: ef
          role: mbr
          size: 100
          filesystem: ext4
""")
        self.assertEqual(
            str(cm.exception),
            'mbr structures must not specify a file system')

    def test_volume_special_type_mbr(self):
        gadget_spec = parse("""\
volumes:
  first-image:
    schema: mbr
    bootloader: u-boot
    structure:
        - type: mbr
          size: 100
""")
        volume0 = gadget_spec.volumes['first-image']
        partition0 = volume0.structures[0]
        self.assertEqual(partition0.type, 'mbr')
        self.assertEqual(partition0.role, StructureRole.mbr)
        self.assertEqual(partition0.filesystem, FileSystemType.none)

    def test_volume_special_type_mbr_and_role(self):
        with ExitStack() as resources:
            cm = resources.enter_context(
                self.assertRaises(GadgetSpecificationError))
            parse("""\
volumes:
  first-image:
    schema: mbr
    bootloader: u-boot
    structure:
        - type: mbr
          role: mbr
          size: 100
""")
        self.assertEqual(
            str(cm.exception),
            'Type mbr and role fields assigned at the same time, please use '
            'the mbr role instead')

    def test_volume_special_type_mbr_and_filesystem(self):
        with ExitStack() as resources:
            cm = resources.enter_context(
                self.assertRaises(GadgetSpecificationError))
            parse("""\
volumes:
  first-image:
    schema: mbr
    bootloader: u-boot
    structure:
        - type: mbr
          size: 100
          filesystem: ext4
""")
        self.assertEqual(
            str(cm.exception),
            'mbr structures must not specify a file system')

    def test_volume_special_label_system_boot_data(self):
        gadget_spec = parse("""\
volumes:
  first-image:
    bootloader: u-boot
    structure:
        - type: 00000000-0000-0000-0000-0000feedface
          size: 200
          filesystem-label: system-boot
  second-image:
    structure:
        - type: 00000000-0000-0000-0000-0000deadbeef
          size: 200
          filesystem-label: system-data
""")
        volume0 = gadget_spec.volumes['first-image']
        partition = volume0.structures[0]
        self.assertEqual(partition.filesystem_label, 'system-boot')
        self.assertEqual(partition.role, StructureRole.system_boot)
        volume1 = gadget_spec.volumes['second-image']
        partition = volume1.structures[0]
        self.assertEqual(partition.filesystem_label, 'system-data')
        self.assertEqual(partition.role, StructureRole.system_data)

    def test_content_spec_a(self):
        gadget_spec = parse("""\
volumes:
  first-image:
    schema: gpt
    bootloader: u-boot
    structure:
        - type: 00000000-0000-0000-0000-0000deadbeef
          size: 400M
          filesystem: ext4
          content:
          - source: subdir/
            target: /
""")
        volume0 = gadget_spec.volumes['first-image']
        partition0 = volume0.structures[0]
        self.assertEqual(len(partition0.content), 1)
        content0 = partition0.content[0]
        self.assertEqual(content0.source, 'subdir/')
        self.assertEqual(content0.target, '/')

    def test_content_spec_b(self):
        gadget_spec = parse("""\
volumes:
  first-image:
    schema: gpt
    bootloader: u-boot
    structure:
        - type: 00000000-0000-0000-0000-0000deadbeef
          size: 400M
          filesystem: none
          content:
          - image: foo.img
""")
        volume0 = gadget_spec.volumes['first-image']
        partition0 = volume0.structures[0]
        self.assertEqual(len(partition0.content), 1)
        content0 = partition0.content[0]
        self.assertEqual(content0.image, 'foo.img')
        self.assertIsNone(content0.offset)
        self.assertIsNone(content0.offset_write)
        self.assertIsNone(content0.size)

    def test_content_spec_b_offset(self):
        gadget_spec = parse("""\
volumes:
  first-image:
    schema: gpt
    bootloader: u-boot
    structure:
        - type: 00000000-0000-0000-0000-0000deadbeef
          size: 400M
          content:
          - image: foo.img
            offset: 2112
""")
        volume0 = gadget_spec.volumes['first-image']
        partition0 = volume0.structures[0]
        self.assertEqual(len(partition0.content), 1)
        content0 = partition0.content[0]
        self.assertEqual(content0.image, 'foo.img')
        self.assertEqual(content0.offset, 2112)
        self.assertIsNone(content0.offset_write)
        self.assertIsNone(content0.size)

    def test_content_spec_b_offset_suffix(self):
        gadget_spec = parse("""\
volumes:
  first-image:
    schema: gpt
    bootloader: u-boot
    structure:
        - type: 00000000-0000-0000-0000-0000deadbeef
          size: 400M
          content:
          - image: foo.img
            offset: 1M
""")
        volume0 = gadget_spec.volumes['first-image']
        partition0 = volume0.structures[0]
        self.assertEqual(len(partition0.content), 1)
        content0 = partition0.content[0]
        self.assertEqual(content0.image, 'foo.img')
        self.assertEqual(content0.offset, MiB(1))
        self.assertIsNone(content0.offset_write)
        self.assertIsNone(content0.size)

    def test_content_spec_b_offset_write(self):
        gadget_spec = parse("""\
volumes:
  first-image:
    schema: gpt
    bootloader: u-boot
    structure:
        - type: 00000000-0000-0000-0000-0000deadbeef
          size: 400M
          content:
          - image: foo.img
            offset-write: 2112
""")
        volume0 = gadget_spec.volumes['first-image']
        partition0 = volume0.structures[0]
        self.assertEqual(len(partition0.content), 1)
        content0 = partition0.content[0]
        self.assertEqual(content0.image, 'foo.img')
        self.assertIsNone(content0.offset)
        self.assertEqual(content0.offset_write, 2112)
        self.assertIsNone(content0.size)

    def test_content_spec_b_offset_write_suffix(self):
        gadget_spec = parse("""\
volumes:
  first-image:
    schema: gpt
    bootloader: u-boot
    structure:
        - type: 00000000-0000-0000-0000-0000deadbeef
          size: 400M
          content:
          - image: foo.img
            offset-write: 1M
""")
        volume0 = gadget_spec.volumes['first-image']
        partition0 = volume0.structures[0]
        self.assertEqual(len(partition0.content), 1)
        content0 = partition0.content[0]
        self.assertEqual(content0.image, 'foo.img')
        self.assertIsNone(content0.offset)
        self.assertEqual(content0.offset_write, MiB(1))
        self.assertIsNone(content0.size)

    def test_content_spec_b_offset_write_label(self):
        gadget_spec = parse("""\
volumes:
  first-image:
    schema: gpt
    bootloader: u-boot
    structure:
        - type: 00000000-0000-0000-0000-0000deadbeef
          size: 400M
          content:
          - image: foo.img
            offset-write: label+2112
""")
        volume0 = gadget_spec.volumes['first-image']
        partition0 = volume0.structures[0]
        self.assertEqual(len(partition0.content), 1)
        content0 = partition0.content[0]
        self.assertEqual(content0.image, 'foo.img')
        self.assertIsNone(content0.offset)
        self.assertEqual(content0.offset_write, ('label', 2112))
        self.assertIsNone(content0.size)

    def test_content_spec_b_offset_write_is_just_under_4G(self):
        gadget_spec = parse("""\
volumes:
  first-image:
    schema: gpt
    bootloader: u-boot
    structure:
        - type: 00000000-0000-0000-0000-0000deadbeef
          size: 400M
          content:
          - image: foo.img
            offset-write: 4294967295
""")
        volume0 = gadget_spec.volumes['first-image']
        partition0 = volume0.structures[0]
        content0 = partition0.content[0]
        self.assertEqual(content0.offset_write, GiB(4) - 1)

    def test_content_spec_b_size(self):
        gadget_spec = parse("""\
volumes:
  first-image:
    schema: gpt
    bootloader: u-boot
    structure:
        - type: 00000000-0000-0000-0000-0000deadbeef
          size: 400M
          content:
          - image: foo.img
            size: 2112
""")
        volume0 = gadget_spec.volumes['first-image']
        partition0 = volume0.structures[0]
        self.assertEqual(len(partition0.content), 1)
        content0 = partition0.content[0]
        self.assertEqual(content0.image, 'foo.img')
        self.assertIsNone(content0.offset)
        self.assertIsNone(content0.offset_write)
        self.assertEqual(content0.size, 2112)

    def test_content_spec_b_size_suffix(self):
        gadget_spec = parse("""\
volumes:
  first-image:
    schema: gpt
    bootloader: u-boot
    structure:
        - type: 00000000-0000-0000-0000-0000deadbeef
          size: 400M
          content:
          - image: foo.img
            size: 1M
""")
        volume0 = gadget_spec.volumes['first-image']
        partition0 = volume0.structures[0]
        self.assertEqual(len(partition0.content), 1)
        content0 = partition0.content[0]
        self.assertEqual(content0.image, 'foo.img')
        self.assertIsNone(content0.offset)
        self.assertIsNone(content0.offset_write)
        self.assertEqual(content0.size, MiB(1))

    def test_content_a_multiple(self):
        gadget_spec = parse("""\
volumes:
  first-image:
    schema: gpt
    bootloader: u-boot
    structure:
        - type: 00000000-0000-0000-0000-0000deadbeef
          size: 400M
          filesystem: ext4
          content:
          - source: subdir1/
            target: 1/
          - source: subdir2/
            target: 2/
""")
        volume0 = gadget_spec.volumes['first-image']
        partition0 = volume0.structures[0]
        self.assertEqual(len(partition0.content), 2)
        content0 = partition0.content[0]
        self.assertEqual(content0.source, 'subdir1/')
        self.assertEqual(content0.target, '1/')
        content1 = partition0.content[1]
        self.assertEqual(content1.source, 'subdir2/')
        self.assertEqual(content1.target, '2/')

    def test_content_spec_b_multiple(self):
        gadget_spec = parse("""\
volumes:
  first-image:
    schema: gpt
    bootloader: u-boot
    structure:
        - type: 00000000-0000-0000-0000-0000deadbeef
          size: 400M
          content:
          - image: foo1.img
          - image: foo2.img
            offset: 2112
""")
        volume0 = gadget_spec.volumes['first-image']
        partition0 = volume0.structures[0]
        self.assertEqual(len(partition0.content), 2)
        content0 = partition0.content[0]
        self.assertEqual(content0.image, 'foo1.img')
        self.assertIsNone(content0.offset)
        self.assertIsNone(content0.offset_write)
        self.assertIsNone(content0.size)
        content1 = partition0.content[1]
        self.assertEqual(content1.image, 'foo2.img')
        self.assertEqual(content1.offset, 2112)
        self.assertIsNone(content1.offset_write)
        self.assertIsNone(content1.size)

    def test_multiple_volumes_with_bootloader(self):
        gadget_spec = parse("""\
volumes:
  first-image:
    schema: gpt
    structure:
        - type: 00000000-0000-0000-0000-0000deadbeef
          size: 100
  second-image:
    schema: gpt
    structure:
        - type: 00000000-0000-0000-0000-0000feedface
          size: 200
  third-image:
    schema: gpt
    bootloader: u-boot
    structure:
        - type: 00000000-0000-0000-0000-0000deafbead
          size: 300
""")
        self.assertEqual(len(gadget_spec.volumes), 3)
        self.assertEqual({
            'first-image': None,
            'second-image': None,
            'third-image': BootLoader.uboot,
            },
            {key: gadget_spec.volumes[key].bootloader
             for key in gadget_spec.volumes}
            )

    def test_defaults_proper(self):
        gadget_spec = parse("""\
defaults:
  mfq0tsAY:
    some-key: some-value
    other-key: 42
volumes:
  first-image:
    schema: gpt
    structure:
        - type: 00000000-0000-0000-0000-0000deadbeef
          size: 100
  second-image:
    schema: gpt
    structure:
        - type: 00000000-0000-0000-0000-0000feedface
          size: 200
  third-image:
    schema: gpt
    bootloader: u-boot
    structure:
        - type: 00000000-0000-0000-0000-0000deafbead
          size: 300
""")
        self.assertEqual(len(gadget_spec.defaults), 1)
        self.assertEqual(len(gadget_spec.defaults['mfq0tsAY']), 2)
        self.assertEqual(
            gadget_spec.defaults['mfq0tsAY']['some-key'],
            'some-value')
        self.assertEqual(
            gadget_spec.defaults['mfq0tsAY']['other-key'],
            '42')

    def test_parser_format_version(self):
        gadget_spec = parse("""\
format: 0
volumes:
  first-image:
    bootloader: u-boot
    structure:
        - type: 00000000-0000-0000-0000-0000deadbeef
          size: 400M
""")
        self.assertEqual(gadget_spec.format, 0)

    def test_parser_format_version_legacy(self):
        gadget_spec = parse("""\
volumes:
  first-image:
    bootloader: u-boot
    structure:
        - type: 00000000-0000-0000-0000-0000deadbeef
          size: 400M
""")
        self.assertIsNone(gadget_spec.format)


class TestParserErrors(TestCase):
    # Test corner cases, as well as YAML, schema, and specification violations.

    def test_not_yaml(self):
        with ExitStack() as resources:
            cm = resources.enter_context(
                self.assertRaises(GadgetSpecificationError))
            parse("""foo: bar: baz""")
        self.assertEqual(str(cm.exception),
                         'gadget.yaml file is not valid YAML')

    def test_bad_schema(self):
        with ExitStack() as resources:
            cm = resources.enter_context(
                self.assertRaises(GadgetSpecificationError))
            parse("""\
volumes:
  first-image:
    schema: bad
    bootloader: u-boot
    structure:
        - type: ef
          size: 400M
""")
        self.assertEqual(
            str(cm.exception),
            "Invalid gadget.yaml value 'bad' @ volumes:<volume name>:schema")

    def test_implicit_gpt_with_two_digit_type(self):
        with ExitStack() as resources:
            cm = resources.enter_context(
                self.assertRaises(GadgetSpecificationError))
            parse("""\
volumes:
  first-image:
    bootloader: u-boot
    structure:
        - type: ef
          size: 400M
""")
        self.assertEqual(str(cm.exception),
                         'GUID structure type with non-GPT schema')

    def test_explicit_gpt_with_two_digit_type(self):
        with ExitStack() as resources:
            cm = resources.enter_context(
                self.assertRaises(GadgetSpecificationError))
            parse("""\
volumes:
  first-image:
    schema: gpt
    bootloader: u-boot
    structure:
        - type: ef
          size: 400M
""")
        self.assertEqual(str(cm.exception),
                         'GUID structure type with non-GPT schema')

    def test_mbr_with_guid_type(self):
        with ExitStack() as resources:
            cm = resources.enter_context(
                self.assertRaises(GadgetSpecificationError))
            parse("""\
volumes:
  first-image:
    schema: mbr
    bootloader: u-boot
    structure:
        - type: 00000000-0000-0000-0000-0000deadbeef
          size: 400M
""")
        self.assertEqual(str(cm.exception),
                         'MBR structure type with non-MBR schema')

    def test_mbr_with_bogus_type(self):
        with ExitStack() as resources:
            cm = resources.enter_context(
                self.assertRaises(GadgetSpecificationError))
            parse("""\
volumes:
  first-image:
    schema: mbr
    bootloader: u-boot
    structure:
        - type: 801
          size: 400M
""")
        self.assertEqual(
            str(cm.exception),
            'Invalid gadget.yaml @ volumes:first-image:structure:0:type')

    def test_bad_bootloader(self):
        with ExitStack() as resources:
            cm = resources.enter_context(
                self.assertRaises(GadgetSpecificationError))
            parse("""\
volumes:
  first-image:
    schema: gpt
    bootloader: u-boat
    structure:
        - type: 00000000-0000-0000-0000-0000deadbeef
          size: 400M
""")
        self.assertEqual(
            str(cm.exception),
            ("Invalid gadget.yaml value 'u-boat' @ "
             'volumes:<volume name>:bootloader'))

    def test_missing_bootloader(self):
        with ExitStack() as resources:
            cm = resources.enter_context(
                self.assertRaises(GadgetSpecificationError))
            parse("""\
volumes:
  first-image:
    schema: gpt
    structure:
        - type: 00000000-0000-0000-0000-0000deadbeef
          size: 400M
""")
        self.assertEqual(str(cm.exception), 'No bootloader structure named')

    def test_missing_bootloader_multiple_volumes(self):
        with ExitStack() as resources:
            cm = resources.enter_context(
                self.assertRaises(GadgetSpecificationError))
            parse("""\
volumes:
  first-image:
    schema: gpt
    structure:
        - type: 00000000-0000-0000-0000-0000deadbeef
          size: 400M
  second-image:
    schema: gpt
    structure:
        - type: 00000000-0000-0000-0000-0000deadbeef
          size: 400M
  third-image:
    schema: gpt
    structure:
        - type: 00000000-0000-0000-0000-0000deadbeef
          size: 400M
""")
        self.assertEqual(str(cm.exception), 'No bootloader structure named')

    def test_no_nuthin(self):
        with ExitStack() as resources:
            cm = resources.enter_context(
                self.assertRaises(GadgetSpecificationError))
            parse('')
        self.assertEqual(str(cm.exception), 'Empty gadget.yaml')

    def test_no_volumes(self):
        with ExitStack() as resources:
            cm = resources.enter_context(
                self.assertRaises(GadgetSpecificationError))
            parse("""\
device-tree-origin: kernel
device-tree: dtree
""")
        self.assertEqual(str(cm.exception), 'Invalid gadget.yaml @ volumes')

    def test_mixed_offset_conflict(self):
        # Most of the structures have an offset, but one doesn't.  The
        # bb00deadbeef part is implicitly offset at 700MiB which because it is
        # 200MiB in size, conflicts with the offset @ 800M of dd00deadbeef.
        with ExitStack() as resources:
            cm = resources.enter_context(
                self.assertRaises(GadgetSpecificationError))
            parse("""\
volumes:
  first:
    schema: gpt
    bootloader: grub
    structure:
        - type: 00000000-0000-0000-0000-dd00deadbeef
          size: 400M
          offset: 800M
        - type: 00000000-0000-0000-0000-cc00deadbeef
          size: 500M
          offset: 200M
        - type: 00000000-0000-0000-0000-bb00deadbeef
          size: 200M
        - type: 00000000-0000-0000-0000-aa00deadbeef
          size: 100M
          offset: 1M
""")
        self.assertEqual(
            str(cm.exception),
            ('Structure conflict! 00000000-0000-0000-0000-dd00deadbeef: '
             '838860800 <  943718400'))

    def test_explicit_offset_conflict(self):
        # All of the structures have an offset, but they conflict.
        with ExitStack() as resources:
            cm = resources.enter_context(
                self.assertRaises(GadgetSpecificationError))
            parse("""\
volumes:
  first:
    schema: gpt
    bootloader: grub
    structure:
        - type: 00000000-0000-0000-0000-dd00deadbeef
          size: 400M
          offset: 800M
          name: dd
        - type: 00000000-0000-0000-0000-cc00deadbeef
          size: 500M
          offset: 350M
          name: cc
        - type: 00000000-0000-0000-0000-bb00deadbeef
          size: 100M
          offset: 1200M
          name: bb
        - type: 00000000-0000-0000-0000-aa00deadbeef
          size: 100M
          offset: 1M
          name: aa
""")
        self.assertEqual(str(cm.exception),
                         'Structure conflict! dd: 838860800 <  891289600')

    def test_bad_volume_id(self):
        with ExitStack() as resources:
            cm = resources.enter_context(
                self.assertRaises(GadgetSpecificationError))
            parse("""\
volumes:
  first-image:
    schema: gpt
    bootloader: u-boot
    id: 3g
    structure:
        - type: 00000000-0000-0000-0000-0000deadbeef
          size: 400M
""")
        self.assertEqual(str(cm.exception),
                         'Invalid gadget.yaml @ volumes:first-image:id')

    def test_bad_integer_volume_id(self):
        with ExitStack() as resources:
            cm = resources.enter_context(
                self.assertRaises(GadgetSpecificationError))
            parse("""\
volumes:
  first-image:
    schema: gpt
    bootloader: u-boot
    id: 801
    structure:
        - type: 00000000-0000-0000-0000-0000deadbeef
          size: 400M
""")
        self.assertEqual(str(cm.exception),
                         'Invalid gadget.yaml @ volumes:first-image:id')

    def test_disallow_hybrid_volume_id(self):
        with ExitStack() as resources:
            cm = resources.enter_context(
                self.assertRaises(GadgetSpecificationError))
            parse("""\
volumes:
  first-image:
    bootloader: u-boot
    structure:
        - type: 00000000-0000-0000-0000-0000deadbeef
          size: 400M
          id: 80,00000000-0000-0000-0000-0000deadbeef
""")
        self.assertEqual(
            str(cm.exception),
            'Invalid gadget.yaml @ volumes:first-image:structure:0:id')

    def test_volume_id_not_guid(self):
        with ExitStack() as resources:
            cm = resources.enter_context(
                self.assertRaises(GadgetSpecificationError))
            parse("""\
volumes:
  first-image:
    schema: gpt
    bootloader: u-boot
    structure:
        - type: 00000000-0000-0000-0000-0000deadbeef
          size: 400M
          id: ef
""")
        self.assertEqual(
            str(cm.exception),
            'Invalid gadget.yaml @ volumes:first-image:structure:0:id')

    def test_no_structure(self):
        with ExitStack() as resources:
            cm = resources.enter_context(
                self.assertRaises(GadgetSpecificationError))
            parse("""\
volumes:
  first-image:
    bootloader: u-boot
""")
        self.assertEqual(
            str(cm.exception),
            'Invalid gadget.yaml @ volumes:first-image:structure')

    def test_volume_offset_write_relative_syntax_error(self):
        with ExitStack() as resources:
            cm = resources.enter_context(
                self.assertRaises(GadgetSpecificationError))
            parse("""\
volumes:
  first-image:
    schema: gpt
    bootloader: u-boot
    structure:
        - type: 00000000-0000-0000-0000-0000deadbeef
          size: 400M
          offset-write: some_label%2112
""")
        self.assertEqual(
            str(cm.exception),
            ('Invalid gadget.yaml @ '
             'volumes:first-image:structure:0:offset-write'))

    def test_volume_offset_write_larger_than_32bit(self):
        with ExitStack() as resources:
            cm = resources.enter_context(
                self.assertRaises(GadgetSpecificationError))
            parse("""\
volumes:
  first-image:
    schema: gpt
    bootloader: u-boot
    structure:
        - type: 00000000-0000-0000-0000-0000deadbeef
          size: 400M
          offset-write: 8G
""")
        self.assertEqual(
            str(cm.exception),
            ('Invalid gadget.yaml @ '
             'volumes:first-image:structure:0:offset-write'))

    def test_volume_offset_write_is_4G(self):
        # 4GiB is just outside 32 bits.
        with ExitStack() as resources:
            cm = resources.enter_context(
                self.assertRaises(GadgetSpecificationError))
            parse("""\
volumes:
  first-image:
    schema: gpt
    bootloader: u-boot
    structure:
        - type: 00000000-0000-0000-0000-0000deadbeef
          size: 400M
          offset-write: 4G
""")
        self.assertEqual(
            str(cm.exception),
            ('Invalid gadget.yaml @ '
             'volumes:first-image:structure:0:offset-write'))

    def test_no_size(self):
        with ExitStack() as resources:
            cm = resources.enter_context(
                self.assertRaises(GadgetSpecificationError))
            parse("""\
volumes:
  first-image:
    bootloader: u-boot
    structure:
        - type: 00000000-0000-0000-0000-0000deadbeef
""")
        self.assertEqual(
            str(cm.exception),
            'Invalid gadget.yaml @ volumes:first-image:structure:0:size')

    def test_bad_hybrid_volume_type_1(self):
        with ExitStack() as resources:
            cm = resources.enter_context(
                self.assertRaises(GadgetSpecificationError))
            parse("""\
volumes:
  first-image:
    bootloader: u-boot
    structure:
        - type: 00000000-0000-0000-0000-0000deadbeef,80
          size: 400M
""")
        self.assertEqual(
            str(cm.exception),
            'Invalid gadget.yaml @ volumes:first-image:structure:0:type')

    def test_bad_hybrid_volume_type_2(self):
        with ExitStack() as resources:
            cm = resources.enter_context(
                self.assertRaises(GadgetSpecificationError))
            parse("""\
volumes:
  first-image:
    bootloader: u-boot
    structure:
        - type: 00000000-0000-0000-0000-0000deadbeef,\
00000000-0000-0000-0000-0000deadbeef
          size: 400M
""")
        self.assertEqual(
            str(cm.exception),
            'Invalid gadget.yaml @ volumes:first-image:structure:0:type')

    def test_bad_hybrid_volume_type_3(self):
        with ExitStack() as resources:
            cm = resources.enter_context(
                self.assertRaises(GadgetSpecificationError))
            parse("""\
volumes:
  first-image:
    bootloader: u-boot
    structure:
        - type: 80,ab
          size: 400M
""")
        self.assertEqual(
            str(cm.exception),
            'Invalid gadget.yaml @ volumes:first-image:structure:0:type')

    def test_bad_hybrid_volume_type_4(self):
        with ExitStack() as resources:
            cm = resources.enter_context(
                self.assertRaises(GadgetSpecificationError))
            parse("""\
volumes:
  first-image:
    bootloader: u-boot
    structure:
        - type: 80,
          size: 400M
""")
        self.assertEqual(
            str(cm.exception),
            'Invalid gadget.yaml @ volumes:first-image:structure:0:type')

    def test_bad_hybrid_volume_type_5(self):
        with ExitStack() as resources:
            cm = resources.enter_context(
                self.assertRaises(GadgetSpecificationError))
            parse("""\
volumes:
  first-image:
    bootloader: u-boot
    structure:
        - type: ,00000000-0000-0000-0000-0000deadbeef
          size: 400M
""")
        self.assertEqual(str(cm.exception),
                         'gadget.yaml file is not valid YAML')

    def test_volume_filesystem_bad(self):
        with ExitStack() as resources:
            cm = resources.enter_context(
                self.assertRaises(GadgetSpecificationError))
            parse("""\
volumes:
  first-image:
    bootloader: u-boot
    structure:
        - type: 00000000-0000-0000-0000-0000deadbeef
          size: 400M
          filesystem: zfs
""")
        self.assertEqual(
            str(cm.exception),
            ("Invalid gadget.yaml value 'zfs' @ "
             'volumes:<volume name>:structure:<N>:filesystem'))

    def test_content_spec_b_offset_write_larger_than_32bit(self):
        with ExitStack() as resources:
            cm = resources.enter_context(
                self.assertRaises(GadgetSpecificationError))
            parse("""\
volumes:
  first-image:
    schema: gpt
    bootloader: u-boot
    structure:
        - type: 00000000-0000-0000-0000-0000deadbeef
          size: 400M
          content:
          - image: foo.img
            offset-write: 8G
""")
        # XXX https://github.com/alecthomas/voluptuous/issues/239
        front, colon, end = str(cm.exception).rpartition(':')
        self.assertEqual(
            front,
            'Invalid gadget.yaml @ volumes:first-image:structure:0:content:0')
        self.assertIn(end, ['offset-write', 'image'])

    def test_content_spec_b_offset_write_is_4G(self):
        # 4GiB is just outside 32 bits.
        with ExitStack() as resources:
            cm = resources.enter_context(
                self.assertRaises(GadgetSpecificationError))
            parse("""\
volumes:
  first-image:
    schema: gpt
    bootloader: u-boot
    structure:
        - type: 00000000-0000-0000-0000-0000deadbeef
          size: 400M
          content:
          - image: foo.img
            offset-write: 4G
""")
        # XXX https://github.com/alecthomas/voluptuous/issues/239
        front, colon, end = str(cm.exception).rpartition(':')
        self.assertEqual(
            front,
            'Invalid gadget.yaml @ volumes:first-image:structure:0:content:0')
        self.assertIn(end, ['offset-write', 'image'])

    def test_wrong_content_1(self):
        with ExitStack() as resources:
            cm = resources.enter_context(
                self.assertRaises(GadgetSpecificationError))
            parse("""\
volumes:
  first-image:
    schema: gpt
    bootloader: u-boot
    structure:
        - type: 00000000-0000-0000-0000-0000deadbeef
          size: 400M
          filesystem: none
          content:
          - source: subdir/
            target: /
""")
        self.assertEqual(str(cm.exception),
                         'filesystem: none missing image file name')

    def test_wrong_content_2(self):
        with ExitStack() as resources:
            cm = resources.enter_context(
                self.assertRaises(GadgetSpecificationError))
            parse("""\
volumes:
  first-image:
    schema: gpt
    bootloader: u-boot
    structure:
        - type: 00000000-0000-0000-0000-0000deadbeef
          size: 400M
          filesystem: ext4
          content:
          - image: foo.img
""")
        self.assertEqual(str(cm.exception),
                         'filesystem: vfat|ext4 missing source/target')

    def test_content_conflict_1(self):
        with ExitStack() as resources:
            cm = resources.enter_context(
                self.assertRaises(GadgetSpecificationError))
            parse("""\
volumes:
  first-image:
    schema: gpt
    bootloader: u-boot
    structure:
        - type: 00000000-0000-0000-0000-0000deadbeef
          size: 400M
          filesystem: ext4
          content:
          - source: subdir/
            target: /
          - image: foo.img
""")
        # https://github.com/alecthomas/voluptuous/issues/239
        #
        # XXX Because of the above bug, we get a sort of confusing error
        # message.  The voluptuous constraint engine will throw an exception
        # with a less than helpful message, but it's the best we can do.
        self.assertEqual(
            str(cm.exception),
            ('Invalid gadget.yaml @ '
             'volumes:first-image:structure:0:content:1:image'))

    def test_content_conflict_2(self):
        with ExitStack() as resources:
            cm = resources.enter_context(
                self.assertRaises(GadgetSpecificationError))
            parse("""\
volumes:
  first-image:
    schema: gpt
    bootloader: u-boot
    structure:
        - type: 00000000-0000-0000-0000-0000deadbeef
          size: 400M
          filesystem: ext4
          content:
          - image: foo.img
          - source: subdir/
            target: /
""")
        # https://github.com/alecthomas/voluptuous/issues/239
        #
        # XXX Because of the above bug, we get a sort of confusing error
        # message.  The voluptuous constraint engine will throw an exception
        # with a less than helpful message, but it's the best we can do.
        self.assertEqual(
            str(cm.exception),
            ('Invalid gadget.yaml @ '
             'volumes:first-image:structure:0:content:0:image'))

    def test_parser_format_version_error(self):
        with ExitStack() as resources:
            cm = resources.enter_context(
                self.assertRaises(GadgetSpecificationError))
            parse("""\
format: 1
volumes:
  first-image:
    bootloader: u-boot
    structure:
        - type: 00000000-0000-0000-0000-0000deadbeef
          size: 400M
""")
        self.assertEqual(str(cm.exception),
                         'Unsupported gadget.yaml format version: 1')

    def test_parser_format_version_negative(self):
        with ExitStack() as resources:
            cm = resources.enter_context(
                self.assertRaises(GadgetSpecificationError))
            parse("""\
format: -1
volumes:
  first-image:
    bootloader: u-boot
    structure:
        - type: 00000000-0000-0000-0000-0000deadbeef
          size: 400M
""")
        self.assertEqual(str(cm.exception),
                         'Unsupported gadget.yaml format version: -1')

    def test_parser_format_version_bogus(self):
        with ExitStack() as resources:
            cm = resources.enter_context(
                self.assertRaises(GadgetSpecificationError))
            parse("""\
format: bogus
volumes:
  first-image:
    bootloader: u-boot
    structure:
        - type: 00000000-0000-0000-0000-0000deadbeef
          size: 400M
""")
        self.assertEqual(str(cm.exception),
                         'Unsupported gadget.yaml format version: bogus')

<<<<<<< HEAD
    def test_implicit_system_data_partition(self):
        gadget_spec = parse("""\
=======
    def test_mbr_structure_not_at_offset_zero_explicit(self):
        with ExitStack() as resources:
            cm = resources.enter_context(
                self.assertRaises(GadgetSpecificationError))
            parse("""\
volumes:
  first-image:
    bootloader: u-boot
    structure:
        - role: mbr
          type: 00000000-0000-0000-0000-0000deadbeef
          size: 446
          offset: 10
""")
        self.assertEqual(str(cm.exception),
                         'mbr structure must start at offset 0')

    def test_mbr_structure_not_at_offset_zero_implicit(self):
        with ExitStack() as resources:
            cm = resources.enter_context(
                self.assertRaises(GadgetSpecificationError))
            parse("""\
>>>>>>> 865bbe33
volumes:
  first-image:
    bootloader: u-boot
    structure:
        - type: 00000000-0000-0000-0000-0000deadbeef
<<<<<<< HEAD
          size: 400M
        - type: 00000000-0000-0000-0000-0000feedface
          size: 100M
""")
        volume0 = gadget_spec.volumes['first-image']
        self.assertEqual(len(volume0.structures), 3)
        partition2 = volume0.structures[2]
        self.assertEqual(partition2.role, StructureRole.system_data)
        self.assertEqual(partition2.offset, MiB(501))
        self.assertEqual(partition2.size, 0)
        self.assertEqual(partition2.filesystem, FileSystemType.ext4)
=======
          size: 2M
        - role: mbr
          type: 00000000-0000-0000-0000-0000deadbeef
          size: 446
""")
        self.assertEqual(str(cm.exception),
                         'mbr structure must start at offset 0')
>>>>>>> 865bbe33


class TestPartOrder(TestCase):
    # LP: #1631423
    maxDiff = None

    def test_implicit_offset_ordering(self):
        # None of the structures have an offset.  They get ordered in yaml
        # appearance order with offsets calculated to be the end of the
        # previous structure.
        gadget_spec = parse("""\
volumes:
  first:
    schema: gpt
    bootloader: grub
    structure:
        - type: 00000000-0000-0000-0000-dd00deadbeef
          size: 400M
        - type: 00000000-0000-0000-0000-cc00deadbeef
          role: system-data
          size: 500M
        - type: 00000000-0000-0000-0000-bb00deadbeef
          size: 100M
        - type: 00000000-0000-0000-0000-aa00deadbeef
          size: 100M
""")
        parts = gadget_spec.volumes['first'].structures
        self.assertEqual(
            [(part.type, part.offset) for part in parts], [
                (UUID('00000000-0000-0000-0000-dd00deadbeef'), MiB(1)),
                (UUID('00000000-0000-0000-0000-cc00deadbeef'), MiB(401)),
                (UUID('00000000-0000-0000-0000-bb00deadbeef'), MiB(901)),
                (UUID('00000000-0000-0000-0000-aa00deadbeef'), MiB(1001)),
                ])

    def test_explicit_offset_ordering(self):
        # All of the structures have an offset, specified in an order that
        # does not match their partitioning order.
        gadget_spec = parse("""\
volumes:
  first:
    schema: gpt
    bootloader: grub
    structure:
        - type: 00000000-0000-0000-0000-dd00deadbeef
          size: 400M
          offset: 800M
        - type: 00000000-0000-0000-0000-cc00deadbeef
          role: system-data
          size: 500M
          offset: 200M
        - type: 00000000-0000-0000-0000-bb00deadbeef
          size: 100M
          offset: 1200M
        - type: 00000000-0000-0000-0000-aa00deadbeef
          size: 100M
          offset: 1M
""")
        parts = gadget_spec.volumes['first'].structures
        self.assertEqual(
            [(part.type, part.offset) for part in parts], [
                (UUID('00000000-0000-0000-0000-dd00deadbeef'), MiB(800)),
                (UUID('00000000-0000-0000-0000-cc00deadbeef'), MiB(200)),
                (UUID('00000000-0000-0000-0000-bb00deadbeef'), MiB(1200)),
                (UUID('00000000-0000-0000-0000-aa00deadbeef'), MiB(1)),
                ])

    def test_mixed_offset_ordering(self):
        # Most of the structures have an offset, but one doesn't.  The
        # bb00deadbeef part is implicitly offset at 700MiB.
        gadget_spec = parse("""\
volumes:
  first:
    schema: gpt
    bootloader: grub
    structure:
        - type: 00000000-0000-0000-0000-dd00deadbeef
          size: 400M
          offset: 800M
        - type: 00000000-0000-0000-0000-cc00deadbeef
          role: system-data
          size: 500M
          offset: 200M
        - type: 00000000-0000-0000-0000-bb00deadbeef
          size: 100M
        - type: 00000000-0000-0000-0000-aa00deadbeef
          size: 100M
          offset: 1M
""")
        parts = gadget_spec.volumes['first'].structures
        self.assertEqual(
            [(part.type, part.offset) for part in parts], [
                (UUID('00000000-0000-0000-0000-dd00deadbeef'), MiB(800)),
                (UUID('00000000-0000-0000-0000-cc00deadbeef'), MiB(200)),
                (UUID('00000000-0000-0000-0000-bb00deadbeef'), MiB(700)),
                (UUID('00000000-0000-0000-0000-aa00deadbeef'), MiB(1)),
                ])<|MERGE_RESOLUTION|>--- conflicted
+++ resolved
@@ -639,10 +639,13 @@
         - type: bare
           size: 100
           role: mbr
+        - type: 83,00000000-0000-0000-0000-0000feedface
+          role: system-data
+          size: 100M
 """)
         self.assertEqual(len(gadget_spec.volumes), 1)
         volume = gadget_spec.volumes['first-image']
-        self.assertEqual(len(volume.structures), 1)
+        self.assertEqual(len(volume.structures), 2)
         structure = volume.structures[0]
         self.assertEqual(structure.role, StructureRole.mbr)
         self.assertEqual(structure.type, 'bare')
@@ -1833,10 +1836,6 @@
         self.assertEqual(str(cm.exception),
                          'Unsupported gadget.yaml format version: bogus')
 
-<<<<<<< HEAD
-    def test_implicit_system_data_partition(self):
-        gadget_spec = parse("""\
-=======
     def test_mbr_structure_not_at_offset_zero_explicit(self):
         with ExitStack() as resources:
             cm = resources.enter_context(
@@ -1859,13 +1858,27 @@
             cm = resources.enter_context(
                 self.assertRaises(GadgetSpecificationError))
             parse("""\
->>>>>>> 865bbe33
-volumes:
-  first-image:
-    bootloader: u-boot
-    structure:
-        - type: 00000000-0000-0000-0000-0000deadbeef
-<<<<<<< HEAD
+volumes:
+  first-image:
+    bootloader: u-boot
+    structure:
+        - type: 00000000-0000-0000-0000-0000deadbeef
+
+          size: 2M
+        - role: mbr
+          type: 00000000-0000-0000-0000-0000deadbeef
+          size: 446
+""")
+        self.assertEqual(str(cm.exception),
+                         'mbr structure must start at offset 0')
+
+    def test_implicit_system_data_partition(self):
+        gadget_spec = parse("""\
+volumes:
+  first-image:
+    bootloader: u-boot
+    structure:
+        - type: 00000000-0000-0000-0000-0000deadbeef
           size: 400M
         - type: 00000000-0000-0000-0000-0000feedface
           size: 100M
@@ -1877,15 +1890,6 @@
         self.assertEqual(partition2.offset, MiB(501))
         self.assertEqual(partition2.size, 0)
         self.assertEqual(partition2.filesystem, FileSystemType.ext4)
-=======
-          size: 2M
-        - role: mbr
-          type: 00000000-0000-0000-0000-0000deadbeef
-          size: 446
-""")
-        self.assertEqual(str(cm.exception),
-                         'mbr structure must start at offset 0')
->>>>>>> 865bbe33
 
 
 class TestPartOrder(TestCase):
